--- conflicted
+++ resolved
@@ -339,63 +339,27 @@
             v4 transform.Position.X transform.Position.Y (transform.Position.X + transform.Size.X) (transform.Position.Y + transform.Size.Y)
 
         static member internal setEntityBounds (value : Vector4) entity world =
-<<<<<<< HEAD
-            World.updateEntityStatePlus
-                (fun entityState ->
-                    if  entityState.Transform.Position.X <> value.X ||
-                        entityState.Transform.Position.Y <> value.Y ||
-                        entityState.Transform.Position.X + entityState.Transform.Size.X <> value.Z ||
-                        entityState.Transform.Position.Y + entityState.Transform.Size.Y <> value.W then
-                        entityState.Transform.Position.X <- value.X
-                        entityState.Transform.Position.Y <- value.Y
-                        entityState.Transform.Size.X <- value.Z - value.X
-                        entityState.Transform.Size.Y <- value.W - value.Y
-                        true
-                    else false)
-                false false Property? Position value entity world
-=======
             let transform = World.getEntityTransform entity world
             let transform = { transform with Position = v2 value.X value.Y; Size = v2 value.Z value.W - v2 value.X value.Y }
             World.setEntityTransform transform entity world
->>>>>>> 29411603
 
         static member internal getEntityCenter entity world =
             let transform = (World.getEntityState entity world).Transform
             transform.Position + transform.Size * 0.5f
 
         static member internal setEntityCenter value entity world =
-<<<<<<< HEAD
-            World.updateEntityStatePlus
-                (fun entityState ->
-                    if value <> entityState.Position + entityState.Transform.Size * 0.5f then
-                        entityState.Transform.Position <- value - entityState.Transform.Size * 0.5f
-                        true
-                    else false)
-                false false Property? Position value entity world
-=======
             let transform = World.getEntityTransform entity world
             let transform = { transform with Position = value - transform.Size * 0.5f }
             World.setEntityTransform transform entity world
->>>>>>> 29411603
 
         static member internal getEntityBottom entity world =
             let transform = (World.getEntityState entity world).Transform
             transform.Position + transform.Size.WithY 0.0f * 0.5f
 
         static member internal setEntityBottom value entity world =
-<<<<<<< HEAD
-            World.updateEntityStatePlus
-                (fun entityState ->
-                    if value <> entityState.Transform.Position + entityState.Transform.Size.WithY 0.0f * 0.5f then
-                        entityState.Transform.Position <- value - entityState.Transform.Size.WithY 0.0f * 0.5f
-                        true
-                    else false)
-                false false Property? Position value entity world
-=======
             let transform = World.getEntityTransform entity world
             let transform = { transform with Position = value - transform.Size.WithY 0.0f * 0.5f }
             World.setEntityTransform transform entity world
->>>>>>> 29411603
 
         static member private tryGetFacet facetName world =
             let facets = World.getFacets world
